#!/usr/bin/env python

# Copyright (C) 2016 Hewlett Packard Enterprise Development LP
# All Rights Reserved.
#
# Licensed under the Apache License, Version 2.0 (the "License"); you may
# not use this file except in compliance with the License. You may obtain
# a copy of the License at
#
#     http://www.apache.org/licenses/LICENSE-2.0
#
# Unless required by applicable law or agreed to in writing, software
# distributed under the License is distributed on an "AS IS" BASIS, WITHOUT
# WARRANTIES OR CONDITIONS OF ANY KIND, either express or implied. See the
# License for the specific language governing permissions and limitations
# under the License.

import pytest
import re
from opstestfw import *
from opstestfw.switch.CLI import *
from opstestfw.switch import *

# Topology definition
topoDict = {"topoExecution": 1000,
            "topoTarget": "dut01",
            "topoDevices": "dut01",
            "topoFilters": "dut01:system-category:switch"}


def enterConfigShell(dut01):
    retStruct = dut01.VtyshShell(enter=True)
    retCode = retStruct.returnCode()
    assert retCode == 0, "Failed to enter vtysh prompt"

    retStruct = dut01.ConfigVtyShell(enter=True)
    retCode = retStruct.returnCode()
    assert retCode == 0, "Failed to enter config terminal"

    return True


def exitContext(dut01):
    retStruct = dut01.ConfigVtyShell(enter=False)
    retCode = retStruct.returnCode()
    assert retCode == 0, "Failed to exit config terminal"

    retStruct = dut01.VtyshShell(enter=False)
    retCode = retStruct.returnCode()
    assert retCode == 0, "Failed to exit vtysh prompt"

    return True


def dhcp_relay_enable(dut01):

    if (enterConfigShell(dut01) is False):
        return False

    LogOutput('info', "Test to enable DHCP relay")
    devIntReturn = dut01.DeviceInteract(command="dhcp-relay")
    retCode = devIntReturn.get('returnCode')
    assert retCode == 0, "Failed to execute no dhcp-relay command"

    if (exitContext(dut01) is False):
        return False

    output = dut01.cmd("ovs-appctl -t ops-udpfwd udpfwd/dump")
    assert 'DHCP Relay : 1' in output, "Test to enable"
    " dhcp-relay failed"

    return True


def dhcp_relay_disable(dut01):

    if (enterConfigShell(dut01) is False):
        return False

    LogOutput('info', "Test to disable DHCP relay")
    devIntReturn = dut01.DeviceInteract(command="no dhcp-relay")
    retCode = devIntReturn.get('returnCode')
    assert retCode == 0, "Failed to execute no dhcp-relay command"

    if (exitContext(dut01) is False):
        return False

    output = dut01.cmd("ovs-appctl -t ops-udpfwd udpfwd/dump")
    assert 'DHCP Relay : 0' in output, "Test to disable"
    " dhcp-relay failed"

    return True


def dhcp_relay_hop_count_increment_enable(dut01):

    if (enterConfigShell(dut01) is False):
        return False

    LogOutput('info', "Test to enable DHCP relay hop count increment")
    devIntReturn = dut01.DeviceInteract(command="dhcp-relay"
                                        " hop-count-increment")
    retCode = devIntReturn.get('returnCode')
    assert retCode == 0, "Failed to execute dhcp-relay hop-count"
    "increment command"

    if (exitContext(dut01) is False):
        return False

    output = dut01.cmd("ovs-appctl -t ops-udpfwd udpfwd/dump")
    assert 'DHCP Relay hop-count-increment : 1' in output, "Test to enable"
    " dhcp-relay hop-count increment failed"

    return True


def dhcp_relay_hop_count_increment_disable(dut01):

    if (enterConfigShell(dut01) is False):
        return False

    LogOutput('info', "Test to disable DHCP relay hop count increment")
    devIntReturn = dut01.DeviceInteract(command="no dhcp-relay"
                                        " hop-count-increment")
    retCode = devIntReturn.get('returnCode')
    assert retCode == 0, "Failed to execute dhcp-relay hop-count"
    "increment command"

    if (exitContext(dut01) is False):
        return False

    output = dut01.cmd("ovs-appctl -t ops-udpfwd udpfwd/dump")
    assert 'DHCP Relay hop-count-increment : 0' in output, "Test to disable"
    " dhcp-relay hop-count increment failed"

    return True


def dhcp_relay_option_82_enable(dut01):

    if (enterConfigShell(dut01) is False):
        return False

    LogOutput('info', "Test to enable DHCP relay option 82")
    devIntReturn = dut01.DeviceInteract(command="dhcp-relay"
                                        " option 82 replace")
    retCode = devIntReturn.get('returnCode')
    assert retCode == 0, "Failed to execute dhcp-relay option 82 command"

    if (exitContext(dut01) is False):
        return False

    output = dut01.cmd("ovs-appctl -t ops-udpfwd udpfwd/dump")
    assert 'DHCP Relay Option82 : 1' in output, "Test to enable"
    " dhcp-relay option 82 failed"

    return True


def dhcp_relay_option_82_disable(dut01):

    if (enterConfigShell(dut01) is False):
        return False

    LogOutput('info', "Test to disable DHCP relay option 82")
    devIntReturn = dut01.DeviceInteract(command="no dhcp-relay option 82")
    retCode = devIntReturn.get('returnCode')
    assert retCode == 0, "Failed to execute dhcp-relay option 82 command"

    if (exitContext(dut01) is False):
        return False

    output = dut01.cmd("ovs-appctl -t ops-udpfwd udpfwd/dump")
    assert 'DHCP Relay Option82 : 0' in output, "Test to disable"
    " dhcp-relay option 82 failed"

    return True


def dhcp_relay_option_82_validation_enable(dut01):

    if (enterConfigShell(dut01) is False):
        return False

    LogOutput('info', "Test to enable DHCP relay option 82"
              " response validation")
    devIntReturn = dut01.DeviceInteract(command="dhcp-relay option"
                                        " 82 validate")
    retCode = devIntReturn.get('returnCode')
    assert retCode == 0, "Failed to execute dhcp-relay option 82 "
    "response validation command"

    if (exitContext(dut01) is False):
        return False

    output = dut01.cmd("ovs-appctl -t ops-udpfwd udpfwd/dump")
    assert 'DHCP Relay Option82 validate : 1' in output, "Test to enable"
    " dhcp-relay option 82 response validation failed"

    return True


def dhcp_relay_option_82_validation_disable(dut01):

    if (enterConfigShell(dut01) is False):
        return False

    LogOutput('info', "Test to disable DHCP relay option 82"
              " response validation")
    devIntReturn = dut01.DeviceInteract(command="no dhcp-relay option"
                                        " 82 validate")
    retCode = devIntReturn.get('returnCode')
    assert retCode == 0, "Failed to execute dhcp-relay option 82 "
    "response validation command"

    if (exitContext(dut01) is False):
        return False

    output = dut01.cmd("ovs-appctl -t ops-udpfwd udpfwd/dump")
    assert 'DHCP Relay Option82 validate : 0' in output, "Test to disable"
    " dhcp-relay option 82 response validation failed"

    return True


def dhcp_relay_option_82_drop_policy_enable(dut01):

    if (enterConfigShell(dut01) is False):
        return False

    LogOutput('info', "Test to enable DHCP relay option 82"
              " drop policy")
    devIntReturn = dut01.DeviceInteract(command="dhcp-relay option"
                                        " 82 drop")
    retCode = devIntReturn.get('returnCode')
    assert retCode == 0, "Failed to execute dhcp-relay option 82 "
    "drop policy enable command"

    if (exitContext(dut01) is False):
        return False

    output = dut01.cmd("ovs-appctl -t ops-udpfwd udpfwd/dump")
    assert 'DHCP Relay Option82 policy : drop' in output, "Test to enable"
    " dhcp-relay option 82 drop policy failed"

    return True


def dhcp_relay_option_82_drop_policy_disable(dut01):

    if (enterConfigShell(dut01) is False):
        return False

    LogOutput('info', "Test to disable DHCP relay option 82"
              " drop policy")
    devIntReturn = dut01.DeviceInteract(command="no dhcp-relay option 82")
    retCode = devIntReturn.get('returnCode')
    assert retCode == 0, "Failed to execute dhcp-relay option 82 "
    "drop policy disable command"

    if (exitContext(dut01) is False):
        return False

    output = dut01.cmd("ovs-appctl -t ops-udpfwd udpfwd/dump")
    assert 'DHCP Relay Option82 policy : drop' not in output, "Test to disable"
    " dhcp-relay option 82 drop policy failed"

    return True


def dhcp_relay_option_82_keep_policy_enable(dut01):

    if (enterConfigShell(dut01) is False):
        return False

    LogOutput('info', "Test to enable DHCP relay option 82"
              " keep policy")
    devIntReturn = dut01.DeviceInteract(command="dhcp-relay option"
                                        " 82 keep")
    retCode = devIntReturn.get('returnCode')
    assert retCode == 0, "Failed to execute dhcp-relay option 82 "
    "keep policy enable command"

    if (exitContext(dut01) is False):
        return False

    output = dut01.cmd("ovs-appctl -t ops-udpfwd udpfwd/dump")
    assert 'DHCP Relay Option82 policy : keep' in output, "Test to enable"
    " dhcp-relay option 82 keep policy failed"

    return True


def dhcp_relay_option_82_replace_policy_enable(dut01):

    if (enterConfigShell(dut01) is False):
        return False

    LogOutput('info', "Test to enable DHCP relay option 82"
              " replace policy")
    devIntReturn = dut01.DeviceInteract(command="dhcp-relay option"
                                        " 82 replace")
    retCode = devIntReturn.get('returnCode')
    assert retCode == 0, "Failed to execute dhcp-relay option 82 "
    "replace policy enable command"

    if (exitContext(dut01) is False):
        return False

    output = dut01.cmd("ovs-appctl -t ops-udpfwd udpfwd/dump")
    assert 'DHCP Relay Option82 policy : replace' in output, "Test to enable"
    " dhcp-relay option 82 replace policy failed"

    return True


def dhcp_relay_option_82_keep_policy_disable(dut01):

    if (enterConfigShell(dut01) is False):
        return False

    LogOutput('info', "Test to disable DHCP relay option 82"
              " keep policy")
    devIntReturn = dut01.DeviceInteract(command="no dhcp-relay option 82")
    retCode = devIntReturn.get('returnCode')
    assert retCode == 0, "Failed to execute dhcp-relay option 82 "
    "keep policy disable command"

    if (exitContext(dut01) is False):
        return False

    output = dut01.cmd("ovs-appctl -t ops-udpfwd udpfwd/dump")
    assert 'DHCP Relay Option82 policy : keep' not in output, "Test to"
    " disable dhcp-relay option 82 keep policy failed"

    return True


def dhcp_relay_option_82_status_when_relay_disabled(dut01):

    if (enterConfigShell(dut01) is False):
        return False

    LogOutput('info', "Test to check status of DHCP relay option 82"
              " when DHCP-Relay is disabled")
    devIntReturn = dut01.DeviceInteract(command="dhcp-relay option 82 keep")
    devIntReturn = dut01.DeviceInteract(command="no dhcp-relay")
    retCode = devIntReturn.get('returnCode')
    assert retCode == 0, "Failed to execute no dhcp-relay command "

    if (exitContext(dut01) is False):
        return False

    output = dut01.cmd("ovs-appctl -t ops-udpfwd udpfwd/dump")
    assert 'DHCP Relay Option82 : 0' in output, "Test to disable"
    " dhcp-relay option 82 failed"

    return True


def helper_address_configuration_per_interface(dut01):

    if (enterConfigShell(dut01) is False):
        return False

    devIntReturn = dut01.DeviceInteract(command="interface 1")
    retCode = devIntReturn.get('returnCode')
    assert retCode == 0, "Failed to enter Interface context"

    devIntReturn = dut01.DeviceInteract(command="ip helper-address "
                                        "192.168.10.1")
    retCode = devIntReturn.get('returnCode')
    assert retCode == 0, "Failed to execute helper-address"
    " configuration command"

    dut01.DeviceInteract(command="exit")

    if (exitContext(dut01) is False):
        return False

    output = dut01.cmd("ovs-appctl -t ops-udpfwd udpfwd/dump interface 1")
    assert '192.168.10.1' and \
    'client request dropped packets = 0' and \
    'client request valid packets = 0' and \
    'server request dropped packets = 0' and \
    'server request valid packets = 0'
    'client request dropped packets with option 82 = 0' and \
    'client request valid packets with option 82 = 0' and \
    'server request dropped packets with option 82 = 0' and \
    'server request valid packets with option 82 = 0' in output, "Test to set "
    "helper-address configuration failed"

    # Remove configuration
    if (enterConfigShell(dut01) is False):
        return False

    devIntReturn = dut01.DeviceInteract(command="interface 1")
    devIntReturn = dut01.DeviceInteract(command="no ip helper-address "
                                        "192.168.10.1")

    devIntReturn = dut01.DeviceInteract(command="exit")
    if (exitContext(dut01) is False):
        return False

    return True


def maximum_helper_address_configuration_per_interface(dut01):

    if (enterConfigShell(dut01) is False):
        return False

    devIntReturn = dut01.DeviceInteract(command="interface 2")
    retCode = devIntReturn.get('returnCode')
    assert retCode == 0, "Failed to enter Interface context"

    devIntReturn = dut01.DeviceInteract(command="ip helper-address "
                                        "192.168.10.1")
    devIntReturn = dut01.DeviceInteract(command="ip helper-address "
                                        "192.168.10.2")
    devIntReturn = dut01.DeviceInteract(command="ip helper-address "
                                        "192.168.10.3")
    devIntReturn = dut01.DeviceInteract(command="ip helper-address "
                                        "192.168.10.4")
    devIntReturn = dut01.DeviceInteract(command="ip helper-address "
                                        "192.168.10.5")
    devIntReturn = dut01.DeviceInteract(command="ip helper-address "
                                        "192.168.10.6")
    devIntReturn = dut01.DeviceInteract(command="ip helper-address "
                                        "192.168.10.7")
    devIntReturn = dut01.DeviceInteract(command="ip helper-address "
                                        "192.168.10.8")

    retCode = devIntReturn.get('returnCode')
    assert retCode == 0, "Test to set maximum helper-address configuration"
    " per interface failed"

    dut01.DeviceInteract(command="exit")

    if (exitContext(dut01) is False):
        return False

    retBuffer = dut01.cmd("ovs-appctl -t ops-udpfwd udpfwd/dump interface 2")
    assert '192.168.10.1' in retBuffer \
        and '192.168.10.2' in retBuffer \
        and '192.168.10.3' in retBuffer \
        and '192.168.10.4' in retBuffer \
        and '192.168.10.5' in retBuffer \
        and '192.168.10.6' in retBuffer \
        and '192.168.10.7' in retBuffer \
        and '192.168.10.8' in retBuffer, "maximum helper-address"
    " configuration on interface 1 failed"

    # Remove configuration
    if (enterConfigShell(dut01) is False):
        return False

    devIntReturn = dut01.DeviceInteract(command="interface 2")
    devIntReturn = dut01.DeviceInteract(command="no ip helper-address "
                                        "192.168.10.1")
    devIntReturn = dut01.DeviceInteract(command="no ip helper-address "
                                        "192.168.10.2")
    devIntReturn = dut01.DeviceInteract(command="no ip helper-address "
                                        "192.168.10.3")
    devIntReturn = dut01.DeviceInteract(command="no ip helper-address "
                                        "192.168.10.4")
    devIntReturn = dut01.DeviceInteract(command="no ip helper-address "
                                        "192.168.10.5")
    devIntReturn = dut01.DeviceInteract(command="no ip helper-address "
                                        "192.168.10.6")
    devIntReturn = dut01.DeviceInteract(command="no ip helper-address "
                                        "192.168.10.7")
    devIntReturn = dut01.DeviceInteract(command="no ip helper-address "
                                        "192.168.10.8")
    devIntReturn = dut01.DeviceInteract(command="exit")
    if (exitContext(dut01) is False):
        return False

    return True


def same_helper_address_on_multiple_interface(dut01):

    if (enterConfigShell(dut01) is False):
        return False

    devIntReturn = dut01.DeviceInteract(command="interface 1")
    retCode = devIntReturn.get('returnCode')
    assert retCode == 0, "Failed to enter Interface context"

    devIntReturn = dut01.DeviceInteract(command="ip helper-address 10.10.10.1")
    retCode = devIntReturn.get('returnCode')
    assert retCode == 0, " Failed to execute helper-address"
    " configuration command"
    dut01.DeviceInteract(command="exit")

    devIntReturn = dut01.DeviceInteract(command="interface 3")
    retCode = devIntReturn.get('returnCode')
    assert retCode == 0, "Failed to enter Interface context"

    devIntReturn = dut01.DeviceInteract(command="ip helper-address 10.10.10.1")
    retCode = devIntReturn.get('returnCode')
    assert retCode == 0, " Failed to execute helper-address"
    " configuration command"
    dut01.DeviceInteract(command="exit")

    devIntReturn = dut01.DeviceInteract(command="interface 4")
    retCode = devIntReturn.get('returnCode')
    assert retCode == 0, "Failed to enter Interface context"

    devIntReturn = dut01.DeviceInteract(command="ip helper-address 10.10.10.1")
    retCode = devIntReturn.get('returnCode')
    assert retCode == 0, " Failed to execute helper-address"
    " configuration command"
    dut01.DeviceInteract(command="exit")

    devIntReturn = dut01.DeviceInteract(command="interface 5")
    retCode = devIntReturn.get('returnCode')
    assert retCode == 0, "Failed to enter Interface context"

    devIntReturn = dut01.DeviceInteract(command="ip helper-address 10.10.10.1")
    retCode = devIntReturn.get('returnCode')
    assert retCode == 0, " Failed to execute helper-address"
    " configuration command"
    dut01.DeviceInteract(command="exit")

    if (exitContext(dut01) is False):
        return False

    output = dut01.cmd("ovs-appctl -t ops-udpfwd udpfwd/dump interface 5")
    lines = output.split('\n')
    for line in lines:
        if "10.10.10.1" in line:
            out = line.split(',')
            count = int(out[1])

    assert count == 4, "Test to set same"
    " helper-address configuration failed"

    #Remove configuration
    if (enterConfigShell(dut01) is False):
        return False

    devIntReturn = dut01.DeviceInteract(command="interface 1")
    devIntReturn = dut01.DeviceInteract(command="no ip helper-address "
                                        "10.10.10.1")
    devIntReturn = dut01.DeviceInteract(command="exit")
    devIntReturn = dut01.DeviceInteract(command="interface 3")
    devIntReturn = dut01.DeviceInteract(command="no ip helper-address "
                                        "10.10.10.1")
    devIntReturn = dut01.DeviceInteract(command="exit")
    devIntReturn = dut01.DeviceInteract(command="interface 4")
    devIntReturn = dut01.DeviceInteract(command="no ip helper-address "
                                        "10.10.10.1")
    devIntReturn = dut01.DeviceInteract(command="exit")
    devIntReturn = dut01.DeviceInteract(command="interface 5")
    devIntReturn = dut01.DeviceInteract(command="no ip helper-address "
                                        "10.10.10.1")
    devIntReturn = dut01.DeviceInteract(command="exit")

    if (exitContext(dut01) is False):
        return False

    return True


def configure_bootp_gateway_address(dut01):

    if (enterConfigShell(dut01) is False):
        return False

    devIntReturn = dut01.DeviceInteract(command="interface 1")
    retCode = devIntReturn.get('returnCode')
    assert retCode == 0, "Failed to enter Interface context"

    devIntReturn = dut01.DeviceInteract(command="ip address 9.0.0.1/8")
    devIntReturn = dut01.DeviceInteract(command="ip bootp-gateway 9.0.0.1")
    retCode = devIntReturn.get('returnCode')
    assert retCode == 0, " Failed to execute bootp gateway"
    " configuration command"

    dut01.DeviceInteract(command="exit")

    if (exitContext(dut01) is False):
        return False

    retBuffer = dut01.cmd("ovs-appctl -t ops-udpfwd udpfwd/dump interface 1")
    assert '9.0.0.1' in retBuffer, "Failed to set ip bootp gateway"

    # Remove configuration
    if (enterConfigShell(dut01) is False):
        return False

    devIntReturn = dut01.DeviceInteract(command="interface 1")
    devIntReturn = dut01.DeviceInteract(command="no ip address "
                                        "9.0.0.1/8")
    devIntReturn = dut01.DeviceInteract(command="no ip bootp-gateway 9.0.0.1")
    devIntReturn = dut01.DeviceInteract(command="exit")

    if (exitContext(dut01) is False):
        return False

    # After unconfiguring also check value in daemon
    retBuffer = dut01.cmd("ovs-appctl -t ops-udpfwd udpfwd/dump interface 1")
    assert '9.0.0.1' not in retBuffer, "Failed to set ip bootp gateway"

    return True


def add_helper_addresses(dut01):

    # Create IP pool , adding 100 IP addresses
    global ipPool
    ipPool = []

    # 192.168.1.1 to 192.168.1.32
    for i in range(1, 33):
        ip = "192.168.1." + str(i)
        ipPool.append(ip)

    # 10.10.1.1 to 10.10.1.32
    for i in range(1, 33):
        ip = "10.10.1." + str(i)
        ipPool.append(ip)

    # 192.168.1.1 to 192.168.1.16
    for i in range(1, 17):
        ip = "192.168.1." + str(i)
        ipPool.append(ip)

    # 9.10.1.1 to 9.10.1.20
    for i in range(1, 21):
        ip = "9.10.1." + str(i)
        ipPool.append(ip)

    # 100 IP addresses
    print " number of ip address = %d" % len(ipPool)

    if (enterConfigShell(dut01) is False):
        return False

    #enter interface 11
    devIntReturn = dut01.DeviceInteract(command="interface 11")

    for k in range(0, 8):
        cmd = "ip helper-address " + ipPool[k]
        devIntReturn = dut01.DeviceInteract(command=cmd)
        retCode = devIntReturn.get('returnCode')
        assert retCode == 0, "Failed to execute helper-address"
        " configuration command"

    dut01.DeviceInteract(command="exit")

    #enter interface 12
    devIntReturn = dut01.DeviceInteract(command="interface 12")

    for k in range(8, 16):
        cmd = "ip helper-address " + ipPool[k]
        devIntReturn = dut01.DeviceInteract(command=cmd)
        retCode = devIntReturn.get('returnCode')
        assert retCode == 0, "Failed to execute helper-address"
        " configuration command"

    dut01.DeviceInteract(command="exit")

    #enter interface 13
    devIntReturn = dut01.DeviceInteract(command="interface 13")

    for k in range(16, 24):
        cmd = "ip helper-address " + ipPool[k]
        devIntReturn = dut01.DeviceInteract(command=cmd)
        retCode = devIntReturn.get('returnCode')
        assert retCode == 0, "Failed to execute helper-address"
        " configuration command"

    dut01.DeviceInteract(command="exit")

    #enter interface 14
    devIntReturn = dut01.DeviceInteract(command="interface 14")

    for k in range(24, 32):
        cmd = "ip helper-address " + ipPool[k]
        devIntReturn = dut01.DeviceInteract(command=cmd)
        retCode = devIntReturn.get('returnCode')
        assert retCode == 0, "Failed to execute helper-address"
        " configuration command"

    dut01.DeviceInteract(command="exit")

    #enter interface 15
    devIntReturn = dut01.DeviceInteract(command="interface 15")
    for k in range(32, 40):
        cmd = "ip helper-address " + ipPool[k]
        devIntReturn = dut01.DeviceInteract(command=cmd)
        retCode = devIntReturn.get('returnCode')
        assert retCode == 0, "Failed to execute helper-address"
        " configuration command"

    dut01.DeviceInteract(command="exit")

    #enter interface 16
    devIntReturn = dut01.DeviceInteract(command="interface 16")

    for k in range(40, 48):
        cmd = "ip helper-address " + ipPool[k]
        devIntReturn = dut01.DeviceInteract(command=cmd)
        retCode = devIntReturn.get('returnCode')
        assert retCode == 0, "Failed to execute helper-address"
        " configuration command"

    dut01.DeviceInteract(command="exit")

    #enter interface 17
    devIntReturn = dut01.DeviceInteract(command="interface 17")

    for k in range(48, 56):
        cmd = "ip helper-address " + ipPool[k]
        devIntReturn = dut01.DeviceInteract(command=cmd)
        retCode = devIntReturn.get('returnCode')
        assert retCode == 0, "Failed to execute helper-address"
        " configuration command"

    dut01.DeviceInteract(command="exit")

    #enter interface 18
    devIntReturn = dut01.DeviceInteract(command="interface 18")
    for k in range(56, 64):
        cmd = "ip helper-address " + ipPool[k]
        devIntReturn = dut01.DeviceInteract(command=cmd)
        retCode = devIntReturn.get('returnCode')
        assert retCode == 0, "Failed to execute helper-address"
        " configuration command"

    dut01.DeviceInteract(command="exit")

    #enter interface 19
    devIntReturn = dut01.DeviceInteract(command="interface 19")
    for k in range(64, 72):
        cmd = "ip helper-address " + ipPool[k]
        devIntReturn = dut01.DeviceInteract(command=cmd)
        retCode = devIntReturn.get('returnCode')
        assert retCode == 0, "Failed to execute helper-address"
        " configuration command"

    dut01.DeviceInteract(command="exit")

    #enter interface 20
    devIntReturn = dut01.DeviceInteract(command="interface 20")
    for k in range(72, 80):
        cmd = "ip helper-address " + ipPool[k]
        devIntReturn = dut01.DeviceInteract(command=cmd)
        retCode = devIntReturn.get('returnCode')
        assert retCode == 0, "Failed to execute helper-address"
        " configuration command"

    dut01.DeviceInteract(command="exit")

    #enter interface 21
    devIntReturn = dut01.DeviceInteract(command="interface 21")
    for k in range(80, 88):
        cmd = "ip helper-address " + ipPool[k]
        devIntReturn = dut01.DeviceInteract(command=cmd)
        retCode = devIntReturn.get('returnCode')
        assert retCode == 0, "Failed to execute helper-address"
        " configuration command"

    dut01.DeviceInteract(command="exit")

    #enter interface 22
    devIntReturn = dut01.DeviceInteract(command="interface 22")
    for k in range(88, 96):
        cmd = "ip helper-address " + ipPool[k]
        devIntReturn = dut01.DeviceInteract(command=cmd)
        retCode = devIntReturn.get('returnCode')
        assert retCode == 0, "Failed to execute helper-address"
        " configuration command"

    dut01.DeviceInteract(command="exit")

    #enter interface 23
    devIntReturn = dut01.DeviceInteract(command="interface 23")
    for k in range(96, 100):
        cmd = "ip helper-address " + ipPool[k]
        devIntReturn = dut01.DeviceInteract(command=cmd)
        retCode = devIntReturn.get('returnCode')
        assert retCode == 0, "Failed to execute helper-address"
        " configuration command"

    dut01.DeviceInteract(command="exit")

    if (exitContext(dut01) is False):
        return False

    # Check output
    count = 0
    output = dut01.cmd("ovs-appctl -t ops-udpfwd udpfwd/dump")
    lines = output.split('\n')
    for line in lines:
        if 'Interface ' in line:
            out = line.split(':')
            count += int(out[1])

    #for debug
    print " length of ipPool = %d" % len(ipPool)
    print " value of count = %d" % count

    if len(ipPool) != count:
        print " Adding Helper Addresses failed"
        return False

    return True


def delete_helper_addresses(dut01):

    if (enterConfigShell(dut01) is False):
        return False

    #enter interface 11
    devIntReturn = dut01.DeviceInteract(command="interface 11")

    for k in range(0, 8):
        cmd = " no ip helper-address " + ipPool[k]
        devIntReturn = dut01.DeviceInteract(command=cmd)
        retCode = devIntReturn.get('returnCode')
        assert retCode == 0, "Failed to execute helper-address"
        " deletion command"

    dut01.DeviceInteract(command="exit")

    #enter interface 12
    devIntReturn = dut01.DeviceInteract(command="interface 12")

    for k in range(8, 16):
        cmd = " no ip helper-address " + ipPool[k]
        devIntReturn = dut01.DeviceInteract(command=cmd)
        retCode = devIntReturn.get('returnCode')
        assert retCode == 0, "Failed to execute helper-address"
        " deletion command"

    dut01.DeviceInteract(command="exit")

    #enter interface 13
    devIntReturn = dut01.DeviceInteract(command="interface 13")

    for k in range(16, 24):
        cmd = " no ip helper-address " + ipPool[k]
        devIntReturn = dut01.DeviceInteract(command=cmd)
        retCode = devIntReturn.get('returnCode')
        assert retCode == 0, "Failed to execute helper-address"
        " deletion command"

    dut01.DeviceInteract(command="exit")

    #enter interface 14
    devIntReturn = dut01.DeviceInteract(command="interface 14")

    for k in range(24, 32):
        cmd = " no ip helper-address " + ipPool[k]
        devIntReturn = dut01.DeviceInteract(command=cmd)
        retCode = devIntReturn.get('returnCode')
        assert retCode == 0, "Failed to execute helper-address"
        " deletion command"

    dut01.DeviceInteract(command="exit")

    #enter interface 15
    devIntReturn = dut01.DeviceInteract(command="interface 15")

    for k in range(32, 40):
        cmd = " no ip helper-address " + ipPool[k]
        devIntReturn = dut01.DeviceInteract(command=cmd)
        retCode = devIntReturn.get('returnCode')
        assert retCode == 0, "Failed to execute helper-address"
        " deletion command"

    dut01.DeviceInteract(command="exit")

    #enter interface 16
    devIntReturn = dut01.DeviceInteract(command="interface 16")

    for k in range(40, 48):
        cmd = " no ip helper-address " + ipPool[k]
        devIntReturn = dut01.DeviceInteract(command=cmd)
        retCode = devIntReturn.get('returnCode')
        assert retCode == 0, "Failed to execute helper-address"
        " deletion command"

    dut01.DeviceInteract(command="exit")

    #enter interface 17
    devIntReturn = dut01.DeviceInteract(command="interface 17")

    for k in range(48, 56):
        cmd = " no ip helper-address " + ipPool[k]
        devIntReturn = dut01.DeviceInteract(command=cmd)
        retCode = devIntReturn.get('returnCode')
        assert retCode == 0, "Failed to execute helper-address"
        " deletion command"

    dut01.DeviceInteract(command="exit")

    #enter interface 18
    devIntReturn = dut01.DeviceInteract(command="interface 18")

    for k in range(56, 64):
        cmd = " no ip helper-address " + ipPool[k]
        devIntReturn = dut01.DeviceInteract(command=cmd)
        retCode = devIntReturn.get('returnCode')
        assert retCode == 0, "Failed to execute helper-address"
        " deletion command"

    dut01.DeviceInteract(command="exit")

    #enter interface 19
    devIntReturn = dut01.DeviceInteract(command="interface 19")

    for k in range(64, 72):
        cmd = " no ip helper-address " + ipPool[k]
        devIntReturn = dut01.DeviceInteract(command=cmd)
        retCode = devIntReturn.get('returnCode')
        assert retCode == 0, "Failed to execute helper-address"
        " deletion command"

    dut01.DeviceInteract(command="exit")

    #enter interface 20
    devIntReturn = dut01.DeviceInteract(command="interface 20")

    for k in range(72, 80):
        cmd = " no ip helper-address " + ipPool[k]
        devIntReturn = dut01.DeviceInteract(command=cmd)
        retCode = devIntReturn.get('returnCode')
        assert retCode == 0, "Failed to execute helper-address"
        " deletion command"

    dut01.DeviceInteract(command="exit")

    #enter interface 21
    devIntReturn = dut01.DeviceInteract(command="interface 21")

    for k in range(80, 88):
        cmd = " no ip helper-address " + ipPool[k]
        devIntReturn = dut01.DeviceInteract(command=cmd)
        retCode = devIntReturn.get('returnCode')
        assert retCode == 0, "Failed to execute helper-address"
        " deletion command"

    dut01.DeviceInteract(command="exit")

    #enter interface 22
    devIntReturn = dut01.DeviceInteract(command="interface 22")

    for k in range(88, 96):
        cmd = " no ip helper-address " + ipPool[k]
        devIntReturn = dut01.DeviceInteract(command=cmd)
        retCode = devIntReturn.get('returnCode')
        assert retCode == 0, "Failed to execute helper-address"
        " deletion command"

    dut01.DeviceInteract(command="exit")

    #enter interface 23
    devIntReturn = dut01.DeviceInteract(command="interface 23")

    for k in range(96, 100):
        cmd = " no ip helper-address " + ipPool[k]
        devIntReturn = dut01.DeviceInteract(command=cmd)
        retCode = devIntReturn.get('returnCode')
        assert retCode == 0, "Failed to execute helper-address"
        " deletion command"

    dut01.DeviceInteract(command="exit")

    if (exitContext(dut01) is False):
        return False

    output = dut01.cmd("ovs-appctl -t ops-udpfwd udpfwd/dump interface 11")
    assert 'No servers are configured on this interface :11' in output, "Helper"
    " address deletion on interface 11 failed"

    output = dut01.cmd("ovs-appctl -t ops-udpfwd udpfwd/dump interface 12")
    assert 'No servers are configured on this interface :12' in output, "Helper"
    " address deletion on interface 12 failed"

    output = dut01.cmd("ovs-appctl -t ops-udpfwd udpfwd/dump interface 13")
    assert 'No servers are configured on this interface :13' in output, "Helper"
    " address deletion on interface 13 failed"

    output = dut01.cmd("ovs-appctl -t ops-udpfwd udpfwd/dump interface 14")
    assert 'No servers are configured on this interface :14' in output, "Helper"
    " address deletion on interface 14 failed"

    output = dut01.cmd("ovs-appctl -t ops-udpfwd udpfwd/dump interface 15")
    assert 'No servers are configured on this interface :15' in output, "Helper"
    " address deletion on interface 15 failed"

    output = dut01.cmd("ovs-appctl -t ops-udpfwd udpfwd/dump interface 16")
    assert 'No servers are configured on this interface :16' in output, "Helper"
    " address deletion on interface 16 failed"

    output = dut01.cmd("ovs-appctl -t ops-udpfwd udpfwd/dump interface 17")
    assert 'No servers are configured on this interface :17' in output, "Helper"
    " address deletion on interface 17 failed"

    output = dut01.cmd("ovs-appctl -t ops-udpfwd udpfwd/dump interface 18")
    assert 'No servers are configured on this interface :18' in output, "Helper"
    " address deletion on interface 18 failed"

    output = dut01.cmd("ovs-appctl -t ops-udpfwd udpfwd/dump interface 19")
    assert 'No servers are configured on this interface :19' in output, "Helper"
    " address deletion on interface 19 failed"

    output = dut01.cmd("ovs-appctl -t ops-udpfwd udpfwd/dump interface 20")
    assert 'No servers are configured on this interface :20' in output, "Helper"
    " address deletion on interface 20 failed"

    output = dut01.cmd("ovs-appctl -t ops-udpfwd udpfwd/dump interface 21")
    assert 'No servers are configured on this interface :21' in output, "Helper"
    " address deletion on interface 21 failed"

    output = dut01.cmd("ovs-appctl -t ops-udpfwd udpfwd/dump interface 22")
    assert 'No servers are configured on this interface :22' in output, "Helper"
    " address deletion on interface 22 failed"

    output = dut01.cmd("ovs-appctl -t ops-udpfwd udpfwd/dump interface 23")
    assert 'No servers are configured on this interface :23' in output, "Helper"
    " address deletion on interface 22 failed"

    return True

<<<<<<< HEAD

=======
>>>>>>> d9be4e1c
@pytest.mark.skipif(True, reason="Disabling old tests")
class Test_dhcp_relay_configuration:

    def setup_class(cls):
        # Test object will parse command line and formulate the env
        Test_dhcp_relay_configuration.testObj = \
            testEnviron(topoDict=topoDict)
        #    Get topology object
        Test_dhcp_relay_configuration.topoObj = \
            Test_dhcp_relay_configuration.testObj.topoObjGet()

    def teardown_class(cls):
        Test_dhcp_relay_configuration.topoObj.terminate_nodes()

    def test_dhcp_relay_enable(self):
        dut01Obj = self.topoObj.deviceObjGet(device="dut01")
        retValue = dhcp_relay_enable(dut01Obj)
        if(retValue):
            LogOutput('info', "Enable DHCP-Relay - passed")
        else:
            LogOutput('error', "Enable DHCP-Relay - failed")

    def test_dhcp_relay_disable(self):
        dut01Obj = self.topoObj.deviceObjGet(device="dut01")
        retValue = dhcp_relay_disable(dut01Obj)
        if(retValue):
            LogOutput('info', "Disable DHCP-Relay - passed")
        else:
            LogOutput('error', "Disable DHCP-Relay - failed")

    def test_dhcp_relay_hop_count_increment_enable(self):
        dut01Obj = self.topoObj.deviceObjGet(device="dut01")
        retValue = dhcp_relay_hop_count_increment_enable(dut01Obj)
        if(retValue):
            LogOutput('info', "Enable DHCP-Relay hop count "
                              "increment - passed")
        else:
            LogOutput('error', "Enable DHCP-Relay hop count "
                               "increment - failed")

    def test_dhcp_relay_hop_count_increment_disable(self):
        dut01Obj = self.topoObj.deviceObjGet(device="dut01")
        retValue = dhcp_relay_hop_count_increment_disable(dut01Obj)
        if(retValue):
            LogOutput('info', "Disable DHCP-Relay option 82 hop count "
                      "validation - passed")
        else:
            LogOutput('error', "Disable DHCP-Relay option 82 hop count "
                      "validation - failed")

    def test_dhcp_relay_option_82_enable(self):
        dut01Obj = self.topoObj.deviceObjGet(device="dut01")
        retValue = dhcp_relay_option_82_enable(dut01Obj)
        if(retValue):
            LogOutput('info', "Enable DHCP-Relay option 82 - passed")
        else:
            LogOutput('error', "Enable DDHCP-Relay option 82 - failed")

    def test_dhcp_relay_option_82_disable(self):
        dut01Obj = self.topoObj.deviceObjGet(device="dut01")
        retValue = dhcp_relay_option_82_disable(dut01Obj)
        if(retValue):
            LogOutput('info', "Disable DHCP-Relay option 82 - passed")
        else:
            LogOutput('info', "Disable DHCP-Relay option 82 - failed")

    def test_dhcp_relay_option_82_validation_enable(self):
        dut01Obj = self.topoObj.deviceObjGet(device="dut01")
        retValue = dhcp_relay_option_82_validation_enable(dut01Obj)
        if(retValue):
            LogOutput('info', "Enable DHCP-Relay option 82 "
                      "validation - passed")
        else:
            LogOutput('error', "Enable DHCP-Relay option 82 "
                      "validation - failed")

    def test_dhcp_relay_option_82_validation_disable(self):
        dut01Obj = self.topoObj.deviceObjGet(device="dut01")
        retValue = dhcp_relay_option_82_validation_disable(dut01Obj)
        if(retValue):
            LogOutput('info', "Disable DHCP-Relay option 82 "
                      "validation - passed")
        else:
            LogOutput('error', "Disable DHCP-Relay option 82 "
                      "validation - failed")

    def test_dhcp_relay_option_82_drop_policy_enable(self):
        dut01Obj = self.topoObj.deviceObjGet(device="dut01")
        retValue = dhcp_relay_option_82_drop_policy_enable(dut01Obj)
        if(retValue):
            LogOutput('info', "Enable DHCP-Relay option 82 drop policy passed")
        else:
            LogOutput('error', "Enable DHCP-Relay option 82 drop policy "
                      "failed")

    def test_dhcp_relay_option_82_drop_policy_disable(self):
        dut01Obj = self.topoObj.deviceObjGet(device="dut01")
        retValue = dhcp_relay_option_82_drop_policy_disable(dut01Obj)
        if(retValue):
            LogOutput('info', "Disable DHCP-Relay option 82 drop policy "
                      "passed")
        else:
            LogOutput('error', "Disable DHCP-Relay option 82 drop policy "
                      "failed")

    def test_dhcp_relay_option_82_keep_policy_enable(self):
        dut01Obj = self.topoObj.deviceObjGet(device="dut01")
        retValue = dhcp_relay_option_82_keep_policy_enable(dut01Obj)
        if(retValue):
            LogOutput('info', "Enable DHCP-Relay option 82 keep policy passed")
        else:
            LogOutput('error', "Enable DHCP-Relay option 82 keep policy "
                      "failed")

    def test_dhcp_relay_option_82_replace_policy_enable(self):
        dut01Obj = self.topoObj.deviceObjGet(device="dut01")
        retValue = dhcp_relay_option_82_replace_policy_enable(dut01Obj)
        if(retValue):
            LogOutput('info', "Enable DHCP-Relay option 82 replace "
                      " policy passed")
        else:
            LogOutput('error', "Enable DHCP-Relay option 82 replace policy "
                      "failed")

    def test_dhcp_relay_option_82_keep_policy_disable(self):
        dut01Obj = self.topoObj.deviceObjGet(device="dut01")
        retValue = dhcp_relay_option_82_keep_policy_disable(dut01Obj)
        if(retValue):
            LogOutput('info', "Disable DHCP-Relay option 82 keep policy "
                      "passed")
        else:
            LogOutput('error', "Disable DHCP-Relay option 82 keep policy "
                      "failed")

    def test_dhcp_relay_option_82_status_when_relay_disabled(self):
        dut01Obj = self.topoObj.deviceObjGet(device="dut01")
        retValue = dhcp_relay_option_82_status_when_relay_disabled(dut01Obj)
        if(retValue):
            LogOutput('info', "Validation of DHCP-Relay option 82 status when "
                      "DHCP-Relay is disabled passed")
        else:
            LogOutput('error', "Validation of DHCP-Relay option 82 status when"
                      " DHCP-Relay is disabled failed")

    def test_helper_address_configuration_per_interface(self):
        dut01Obj = self.topoObj.deviceObjGet(device="dut01")
        retValue = helper_address_configuration_per_interface(dut01Obj)
        if(retValue):
            LogOutput('info', "Test to set helper-address configuration"
                      " per interface - passed")
        else:
            LogOutput('error', "Test to set helper-address configuration"
                      " per interface - failed")

    def test_maximum_helper_address_configuration_per_interface(self):
        dut01Obj = self.topoObj.deviceObjGet(device="dut01")
        retValue = maximum_helper_address_configuration_per_interface(dut01Obj)
        if(retValue):
            LogOutput('info', "Test to set maximum helper-address"
                      " configuration per interface - passed")
        else:
            LogOutput('error', "Test to set maximum helper-address"
                      " configuration per interface - failed")

    def test_same_helper_address_on_multiple_interface(self):
        dut01Obj = self.topoObj.deviceObjGet(device="dut01")
        retValue = same_helper_address_on_multiple_interface(dut01Obj)
        if(retValue):
            LogOutput('info', "Test to set same helper-address"
                      " configuration on multiple interface - passed")
        else:
            LogOutput('error', "Test to set same helper-address"
                      " configuration on multiple interface - failed")

    def test_configure_bootp_gateway_address(self):
        dut01Obj = self.topoObj.deviceObjGet(device="dut01")
        retValue = configure_bootp_gateway_address(dut01Obj)
        if(retValue):
            LogOutput('info', "Test to set bootp gateway"
                      " address on interface - passed")
        else:
            LogOutput('error', "Test to set bootp gateway"
                      " address on interface - failed")

    def test_add_helper_addresses(self):
        dut01Obj = self.topoObj.deviceObjGet(device="dut01")
        retValue = add_helper_addresses(dut01Obj)
        if(retValue):
            LogOutput('info', "Helper address addition stress test passed")
        else:
            LogOutput('error', "Helper address addition stress test failed")

    def test_delete_helper_addresses(self):
        dut01Obj = self.topoObj.deviceObjGet(device="dut01")
        retValue = delete_helper_addresses(dut01Obj)
        if(retValue):
            LogOutput('info', "Helper address deletion stress test passed")
        else:
            LogOutput('error', "Helper address deletion stress test failed")<|MERGE_RESOLUTION|>--- conflicted
+++ resolved
@@ -1029,10 +1029,6 @@
 
     return True
 
-<<<<<<< HEAD
-
-=======
->>>>>>> d9be4e1c
 @pytest.mark.skipif(True, reason="Disabling old tests")
 class Test_dhcp_relay_configuration:
 
