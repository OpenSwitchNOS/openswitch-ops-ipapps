--- conflicted
+++ resolved
@@ -32,14 +32,6 @@
 #define PING6             "ping6"
 #define TRACEROUTE        "traceroute"
 #define TRACEROUTE6       "traceroute6"
-#define BUFFSIZE          1024
-#define NSPATHSIZE        280
-#define NAMESPACELENGTH   256
-
-#define PING              "ping"
-#define PING6             "ping6"
-#define TRACEROUTE        "traceroute"
-#define TRACEROUTE6       "traceroute6"
 #define NSPATH            "/var/run/netns/"
 #define BUFFSIZE          1024
 #define NSPATHSIZE        280
@@ -50,10 +42,7 @@
     int len = 0;
     FILE *fp = NULL;
     /* Assuming max namespace name size as 256 */
-<<<<<<< HEAD
-=======
     char ns_path[NSPATHSIZE];
->>>>>>> d9be4e1c
     char buffer[BUFFSIZE];
     char *target = buffer;
 
@@ -77,22 +66,9 @@
     }
     else
     {
-<<<<<<< HEAD
         if (strlen((char*)argv[1]) > NAMESPACELENGTH)
         {
             printf("Internal error, invalid vrf\n");
-=======
-        snprintf(ns_path, NSPATHSIZE, NSPATH);
-        if (strlen((char*)argv[1]) <= NAMESPACELENGTH)
-        {
-            snprintf(ns_path+strlen(ns_path),
-                     NSPATHSIZE- strlen(ns_path), "%s", argv[1]);
-            fd = open(ns_path, O_RDONLY);  /* Get descriptor for namespace */
-        }
-        if (fd == -1)
-        {
-            printf("Internal error, vrf not found\n");
->>>>>>> d9be4e1c
             exit(0);
         }
 
@@ -131,7 +107,6 @@
     if (strlen((char*)argv[3]) < (BUFFSIZE-len))
     {
         len += snprintf(target+len, BUFFSIZE-len, "%s ", argv[3]);
-<<<<<<< HEAD
     }
     else
     {
@@ -145,21 +120,6 @@
             printf("%s", buffer);
     }
     else
-=======
-    }
-    else
-    {
-        printf("Internal error: buffer overflow\n");
-        exit (0);
-    }
-    fp = popen(buffer, "w");
-    if (fp)
-    {
-        while (fgets(buffer, BUFFSIZE, fp) != NULL)
-            printf("%s", buffer);
-    }
-    else
->>>>>>> d9be4e1c
         printf("Internal error");
 
     pclose(fp);
